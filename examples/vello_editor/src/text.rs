--- conflicted
+++ resolved
@@ -265,38 +265,10 @@
                 );
                 match state.count {
                     2 => drv.select_word_at_point(cursor_pos.0, cursor_pos.1),
-                    3 => drv.select_line_at_point(cursor_pos.0, cursor_pos.1),
+                    3 => drv.select_hard_line_at_point(cursor_pos.0, cursor_pos.1),
                     _ => drv.move_to_point(cursor_pos.0, cursor_pos.1),
                 }
             }
-<<<<<<< HEAD
-            WindowEvent::MouseInput { state, button, .. } => {
-                if button == winit::event::MouseButton::Left {
-                    self.pointer_down = state.is_pressed();
-                    self.cursor_reset();
-                    if self.pointer_down && !self.editor.is_composing() {
-                        let now = Instant::now();
-                        if let Some(last) = self.last_click_time.take() {
-                            if now.duration_since(last).as_secs_f64() < 0.25 {
-                                self.click_count = (self.click_count + 1) % 4;
-                            } else {
-                                self.click_count = 1;
-                            }
-                        } else {
-                            self.click_count = 1;
-                        }
-                        self.last_click_time = Some(now);
-                        let click_count = self.click_count;
-                        let cursor_pos = self.cursor_pos;
-                        let mut drv = self.editor.driver(&mut self.font_cx, &mut self.layout_cx);
-                        match click_count {
-                            2 => drv.select_word_at_point(cursor_pos.0, cursor_pos.1),
-                            3 => drv.select_hard_line_at_point(cursor_pos.0, cursor_pos.1),
-                            _ => drv.move_to_point(cursor_pos.0, cursor_pos.1),
-                        }
-                    }
-                }
-=======
             PointerEvent::Move(u)
                 if pressed(&u.pointer, &u.current) && !self.editor.is_composing() =>
             {
@@ -307,7 +279,6 @@
                 self.cursor_reset();
                 self.driver()
                     .extend_selection_to_point(cursor_pos.0, cursor_pos.1);
->>>>>>> 63ec13aa
             }
             _ => {}
         }
