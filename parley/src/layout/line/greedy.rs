// Copyright 2021 the Parley Authors
// SPDX-License-Identifier: Apache-2.0 OR MIT

//! Greedy line breaking.

use alloc::vec::Vec;
use swash::text::cluster::Whitespace;

#[cfg(feature = "libm")]
#[allow(unused_imports)]
use core_maths::CoreFloat;

use crate::data::{ClusterData, RunData};
use crate::{Cluster, OverflowWrap};
use crate::layout::{
    Boundary, BreakReason, Layout, LayoutData, LayoutItem, LayoutItemKind, LineData, LineItemData,
    LineMetrics, Run,
};
use crate::style::Brush;

use core::ops::Range;

#[derive(Default)]
struct LineLayout {
    lines: Vec<LineData>,
    line_items: Vec<LineItemData>,
}

impl LineLayout {
    fn swap<B: Brush>(&mut self, layout: &mut LayoutData<B>) {
        core::mem::swap(&mut self.lines, &mut layout.lines);
        core::mem::swap(&mut self.line_items, &mut layout.line_items);
    }
}

#[derive(Clone, Default)]
struct LineState {
    x: f32,
    items: Range<usize>,
    clusters: Range<usize>,
    num_spaces: usize,
}

#[derive(Clone, Default)]
struct PrevBoundaryState {
    item_idx: usize,
    run_idx: usize,
    cluster_idx: usize,
    state: LineState,
}

#[derive(Clone, Default)]
struct BreakerState {
    /// The number of items that have been processed (used to revert state)
    items: usize,
    /// The number of lines that have been processed (used to revert state)
    lines: usize,

    /// Iteration state: the current item (within the layout)
    item_idx: usize,
    /// Iteration state: the current run (within the layout)
    run_idx: usize,
    /// Iteration state: the current cluster (within the layout)
    cluster_idx: usize,

    /// The y coordinate of the bottom of the last committed line (or else 0)
    /// Use of f64 here is important. f32 causes test failures due to accumulated error
    committed_y: f64,

<<<<<<< HEAD

    running_line_height: f32,

=======
>>>>>>> 35396d14
    line: LineState,
    prev_boundary: Option<PrevBoundaryState>,
    emergency_boundary: Option<PrevBoundaryState>,
}

impl BreakerState {
    /// Add the cluster(s) currently being evaluated to the current line
    fn append_cluster_to_line(&mut self, next_x: f32) {
        self.line.items.end = self.item_idx + 1;
        self.line.clusters.end = self.cluster_idx + 1;
        self.line.x = next_x;
        // Would like to add:
        // self.cluster_idx += 1;
    }

    /// Add inline box to line
    fn append_inline_box_to_line(&mut self, next_x: f32) {
        // self.item_idx += 1;
        self.line.items.end += 1;
        self.line.x = next_x;
        // Would like to add:
        // self.item_idx += 1;
    }

    /// Store the current iteration state so that we can revert to it if we later want to take
    /// the line breaking opportunity at this point.
    fn mark_line_break_opportunity(&mut self) {
        self.prev_boundary = Some(PrevBoundaryState {
            item_idx: self.item_idx,
            run_idx: self.run_idx,
            cluster_idx: self.cluster_idx,
            state: self.line.clone(),
        });
    }

    /// Store the current iteration state so that we can revert to it if we later want to take
    /// an *emergency* line breaking opportunity at this point.
    fn mark_emergency_break_opportunity(&mut self) {
        self.emergency_boundary = Some(PrevBoundaryState {
            item_idx: self.item_idx,
            run_idx: self.run_idx,
            cluster_idx: self.cluster_idx,
            state: self.line.clone(),
        });
    }

    fn add_line_height(&mut self, height: f32) {
        self.running_line_height = self.running_line_height.max(height);
    }
}

/// Line breaking support for a paragraph.
pub struct BreakLines<'a, B: Brush> {
    layout: &'a mut Layout<B>,
    lines: LineLayout,
    state: BreakerState,
    prev_state: Option<BreakerState>,
    done: bool,
}

impl<'a, B: Brush> BreakLines<'a, B> {
    pub(crate) fn new(layout: &'a mut Layout<B>) -> Self {
        layout.data.width = 0.;
        layout.data.height = 0.;
        let mut lines = LineLayout::default();
        lines.swap(&mut layout.data);
        lines.lines.clear();
        lines.line_items.clear();
        Self {
            layout,
            lines,
            state: BreakerState::default(),
            prev_state: None,
            done: false,
        }
    }

    /// Reset state when a line has been committed
    fn start_new_line(&mut self) -> Option<(f32, f32)> {
        self.state.items = self.lines.line_items.len();
        self.state.lines = self.lines.lines.len();
        self.state.line.x = 0.;
        self.state.prev_boundary = None; // Added by Nico
        self.state.emergency_boundary = None;
<<<<<<< HEAD
        let line_height = self.state.running_line_height;
        self.state.running_line_height = 0.;

        self.finish_line(self.lines.lines.len() - 1, line_height);
=======

        self.finish_line(self.lines.lines.len() - 1);
>>>>>>> 35396d14
        self.last_line_data()
    }

    fn last_line_data(&self) -> Option<(f32, f32)> {
        let line = self.lines.lines.last().unwrap();
        Some((line.metrics.advance, line.size()))
    }

    /// Returns the y-coordinate of the top of the current line
    pub fn committed_y(&self) -> f64 {
        self.state.committed_y
    }

    /// Returns true if all the text has been placed into lines.
    pub fn is_done(&self) -> bool {
        self.done
    }

    /// Computes the next line in the paragraph. Returns the advance and size
    /// (width and height for horizontal layouts) of the line.
    pub fn break_next(&mut self, max_advance: f32) -> Option<(f32, f32)> {
        // Maintain iterator state
        if self.done {
            return None;
        }
        self.prev_state = Some(self.state.clone());

        // HACK: ignore max_advance for empty layouts
        // Prevents crash when width is too small (https://github.com/linebender/parley/issues/186)
        let max_advance =
            if self.layout.data.text_len == 0 && self.layout.data.inline_boxes.is_empty() {
                f32::MAX
            } else {
                max_advance
            };

        // This macro simply calls the `commit_line` with the provided arguments and some parts of self.
        // It exists solely to cut down on the boilerplate for accessing the self variables while
        // keeping the borrow checker happy
        macro_rules! try_commit_line {
            ($break_reason:expr) => {
                try_commit_line(
                    self.layout,
                    &mut self.lines,
                    &mut self.state.line,
                    max_advance,
                    $break_reason,
                )
            };
        }

        // dbg!(&self.layout.items);

        // println!("\nBREAK NEXT");
        // dbg!(&self.state.line.items);

        // Iterate over remaining runs in the Layout
        let item_count = self.layout.data.items.len();
        while self.state.item_idx < item_count {
            let item = &self.layout.data.items[self.state.item_idx];

            // println!(
            //     "\nitem = {} {:?}. x: {}",
            //     self.state.item_idx, item.kind, self.state.line.x
            // );
            // dbg!(&self.state.line.items);

            match item.kind {
                LayoutItemKind::InlineBox => {
                    let inline_box = &self.layout.data.inline_boxes[item.index];

                    // Compute the x position of the content being currently processed
                    let next_x = self.state.line.x + inline_box.width;

                    // println!("BOX next_x: {}", next_x);

                    // If the box fits on the current line (or we are at the start of the current line)
                    // then simply move on to the next item
                    if next_x <= max_advance {
                        // println!("BOX FITS");

                        self.state.item_idx += 1;
                        self.state.append_inline_box_to_line(next_x);

                        // We can always line break after an inline box
                        self.state.mark_line_break_opportunity();

                        self.state.add_line_height(inline_box.height);

                    } else {
                        // If we're at the start of the line, this box will never fit, so consume it and accept the overflow.
                        if self.state.line.x == 0.0 {
                            // println!("BOX EMERGENCY BREAK");
                            self.state.append_inline_box_to_line(next_x);
                            self.state.add_line_height(inline_box.height);
                            if try_commit_line!(BreakReason::Emergency) {
                                self.state.item_idx += 1;
                                return self.start_new_line();
                            }
                        } else {
                            // println!("BOX BREAK");
                            if try_commit_line!(BreakReason::Regular) {
                                return self.start_new_line();
                            }
                        }
                    }
                }
                LayoutItemKind::TextRun => {
                    let run_idx = item.index;
                    let run_data = &self.layout.data.runs[run_idx];

                    let run = Run::new(self.layout, 0, 0, run_data, None);
                    let cluster_start = run_data.cluster_range.start;
                    let cluster_end = run_data.cluster_range.end;

                    // println!("TextRun ({:?})", &run_data.text_range);

                    // Iterate over remaining clusters in the Run
                    while self.state.cluster_idx < cluster_end {
                        let cluster = run.get(self.state.cluster_idx - cluster_start).unwrap();

                        // Retrieve metadata about the cluster
                        let is_ligature_continuation = cluster.is_ligature_continuation();
                        let whitespace = cluster.info().whitespace();
                        let is_newline = whitespace == Whitespace::Newline;
                        let is_space = whitespace.is_space_or_nbsp();
                        let boundary = cluster.info().boundary();
                        let style = &self.layout.data.styles[cluster.data.style_index as usize];

                        if boundary == Boundary::Line {
                            // We do not currently handle breaking within a ligature, so we ignore boundaries in such a position.
                            //
                            // We also don't record boundaries when the advance is 0. As we do not want overflowing content to cause extra consecutive
                            // line breaks. We should accept the overflowing fragment in that scenario.
                            if !is_ligature_continuation && self.state.line.x != 0.0 {
                                self.state.mark_line_break_opportunity();
                                // break_opportunity = true;
                            }
                        } else if is_newline {
                            self.state.append_cluster_to_line(self.state.line.x);
                            if try_commit_line!(BreakReason::Explicit) {
                                // TODO: can this be hoisted out of the conditional?
                                self.state.cluster_idx += 1;
                                self.state.add_line_height(cluster_height(&self.layout.data, cluster.data, &run.data));
                                return self.start_new_line();
                            }
                        } else if
                        // This text can contribute "emergency" line breaks.
                        style.overflow_wrap != OverflowWrap::Normal && !is_ligature_continuation
                        // If we're at the start of the line, this particular cluster will never fit, so it's not a valid emergency break opportunity.
                        && self.state.line.x != 0.0
                        {
                            self.state.mark_emergency_break_opportunity();
                        }

                        let mut line_height = cluster_height(&self.layout.data, cluster.data, &run.data);

                        // If current cluster is the start of a ligature, then advance state to include
                        // the remaining clusters that make up the ligature
                        let mut advance = cluster.advance();
                        if cluster.is_ligature_start() {
                            while let Some(cluster) = run.get(self.state.cluster_idx + 1) {
                                if !cluster.is_ligature_continuation() {
                                    break;
                                } else {
                                    advance += cluster.advance();
                                    self.state.cluster_idx += 1;
                                    line_height = line_height.max(cluster_height(&self.layout.data, cluster.data, &run.data));
                                }
                            }
                        }

                        // Compute the x position of the content being currently processed
                        let next_x = self.state.line.x + advance;

                        // println!("Cluster {} next_x: {}", self.state.cluster_idx, next_x);

                        // if break_opportunity {
                        //     println!("===");
                        // }

                        // If that x position does NOT exceed max_advance then we simply add the cluster(s) to the current line
                        if next_x <= max_advance {
                            self.state.append_cluster_to_line(next_x);
                            self.state.cluster_idx += 1;
                            self.state.add_line_height(line_height);
                            if is_space {
                                self.state.line.num_spaces += 1;
                            }
                        }
                        // Else we line break:
                        else {
                            // Handle case where cluster is space character. Hang overflowing whitespace.
                            if is_space {
                                self.state.append_cluster_to_line(next_x);
                                if try_commit_line!(BreakReason::Regular) {
                                    // TODO: can this be hoisted out of the conditional?
                                    self.state.cluster_idx += 1;
                                    self.state.add_line_height(line_height);
                                    return self.start_new_line();
                                }
                            }
                            // Handle the (common) case where we have previously encountered a line-breaking opportunity in the current line
                            //
                            // We "take" the line-breaking opportunity by starting a new line and resetting our
                            // item/run/cluster iteration state back to how it was when the line-breaking opportunity was encountered
                            else if let Some(prev) = self.state.prev_boundary.take() {
                                // println!("REVERT");
                                // debug_assert!(prev.state.x != 0.0);

                                // Q: Why do we revert the line state here, but only revert the indexes if the commit succeeds?
                                self.state.line = prev.state;
                                self.state.add_line_height(line_height);
                                if try_commit_line!(BreakReason::Regular) {
                                    // Revert boundary state to prev state
                                    self.state.item_idx = prev.item_idx;
                                    self.state.run_idx = prev.run_idx;
                                    self.state.cluster_idx = prev.cluster_idx;

                                    return self.start_new_line();
                                }
                            }
                            // Otherwise perform an emergency line break
                            else if let Some(prev_emergency) =
                                self.state.emergency_boundary.take()
                            {
                                self.state.line = prev_emergency.state;
                                if try_commit_line!(BreakReason::Emergency) {
                                    // Revert boundary state to prev state
                                    self.state.item_idx = prev_emergency.item_idx;
                                    self.state.run_idx = prev_emergency.run_idx;
                                    self.state.cluster_idx = prev_emergency.cluster_idx;

                                    return self.start_new_line();
                                }
                            } else {
                                self.state.append_cluster_to_line(next_x);
                                self.state.cluster_idx += 1;
                                self.state.add_line_height(line_height);
                            }
                        }
                    }
                    self.state.run_idx += 1;
                    self.state.item_idx += 1;
                }
            }
        }

        if self.state.line.items.end == 0 {
            self.state.line.items.end = 1;
        }
        if try_commit_line!(BreakReason::None) {
            self.done = true;
            return self.start_new_line();
        }

        None
    }

    /// Reverts the last computed line, returning to the previous state.
    pub fn revert(&mut self) -> bool {
        if let Some(state) = self.prev_state.take() {
            self.state = state;
            self.lines.lines.truncate(self.state.lines);
            self.lines.line_items.truncate(self.state.items);
            self.done = false;
            true
        } else {
            false
        }
    }

    /// Breaks all remaining lines with the specified maximum advance. This
    /// consumes the line breaker.
    pub fn break_remaining(mut self, max_advance: f32) {
        // println!("\nDEBUG ITEMS");
        // for item in &self.layout.items {
        //     match item.kind {
        //         LayoutItemKind::InlineBox => println!("{:?}", item.kind),
        //         LayoutItemKind::TextRun => {
        //             let run_data = &self.layout.runs[item.index];
        //             println!("{:?} ({:?})", item.kind, &run_data.text_range);
        //         }
        //     }
        // }

        // println!("\nBREAK ALL");

        while self.break_next(max_advance).is_some() {}
        self.finish();
    }

    /// Consumes the line breaker and finalizes all line computations.
    pub fn finish(mut self) {
        if self.layout.data.text_len == 0 {
            if let Some(line) = self.lines.line_items.first_mut() {
                line.text_range = 0..0;
                line.cluster_range = 0..0;
            }
        }
    }
<<<<<<< HEAD

    fn finish_line(&mut self, line_idx: usize, line_height: f32) {
        let prev_line_metrics = match line_idx {
            0 => None,
            idx => Some(self.lines.lines[idx - 1].metrics),
        };
        let line = &mut self.lines.lines[line_idx];

        // Whether metrics should be quantized to pixel boundaries
        let quantize = self.layout.data.quantize;
        let y = self.state.committed_y;

=======

    fn finish_line(&mut self, line_idx: usize) {
        let prev_line_metrics = match line_idx {
            0 => None,
            idx => Some(self.lines.lines[idx - 1].metrics),
        };
        let line = &mut self.lines.lines[line_idx];

>>>>>>> 35396d14
        // Reset metrics for line
        line.metrics.ascent = 0.;
        line.metrics.descent = 0.;
        line.metrics.leading = 0.;
        line.metrics.offset = 0.;
        line.text_range.start = usize::MAX;

        if line.item_range.is_empty() {
            line.text_range = self.layout.data.text_len..self.layout.data.text_len;
        }
        // Compute metrics for the line, but ignore trailing whitespace.
        let mut have_metrics = false;
        let mut needs_reorder = false;
        for line_item in self.lines.line_items[line.item_range.clone()]
            .iter_mut()
            .rev()
        {
            match line_item.kind {
                LayoutItemKind::InlineBox => {
                    let item = &self.layout.data.inline_boxes[line_item.index];

                    // Advance is already computed in "commit line" for items

                    // Default vertical alignment is to align the bottom of boxes with the text baseline.
                    // This is equivalent to the entire height of the box being "ascent"
                    line.metrics.ascent = line.metrics.ascent.max(item.height);
                    line.metrics.line_height = line.metrics.line_height.max(item.height);

                    // Mark us as having seen non-whitespace content on this line
                    have_metrics = true;
                }
                LayoutItemKind::TextRun => {
<<<<<<< HEAD
                    // Compute text run whitespace properties
                    //   - Determine if it consists entirely of whitespace (`is_whitespace` property)
                    //   - Determine if it has trailing whitespace (`has_trailing_whitespace` property)
=======
>>>>>>> 35396d14
                    line_item.compute_whitespace_properties(&self.layout.data);

                    // Compute the text range for the line
                    // Q: Can we not simplify this computation by assuming that items are in order?
                    line.text_range.end = line.text_range.end.max(line_item.text_range.end);
                    line.text_range.start = line.text_range.start.min(line_item.text_range.start);

                    // Mark line as needing bidi re-ordering if it contains any runs with non-zero bidi level
                    // (zero is the default level, so this is equivalent to marking lines that have multiple levels)
                    if line_item.bidi_level != 0 {
                        needs_reorder = true;
                    }

                    let run = &self.layout.data.runs[line_item.index];
<<<<<<< HEAD
=======
                    let line_height = line_item.compute_line_height(&self.layout.data);
>>>>>>> 35396d14
                    line.metrics.line_height = line.metrics.line_height.max(line_height);

                    // Compute the run's advance by summing the advances of its constituent clusters
                    line_item.advance = self.layout.data.clusters[line_item.cluster_range.clone()]
                        .iter()
                        .map(|c| c.advance)
                        .sum();

                    // Ignore trailing whitespace for metrics computation
                    // (we are iterating backwards so trailing whitespace comes first)
                    if !have_metrics && line_item.is_whitespace {
                        continue;
                    }

                    // Compute the run's vertical metrics
                    line.metrics.ascent = line.metrics.ascent.max(run.metrics.ascent);
                    line.metrics.descent = line.metrics.descent.max(run.metrics.descent);

                    // Mark us as having seen non-whitespace content on this line
                    have_metrics = true;
                }
            }
        }

        // Reorder the items within the line (if required). Reordering is required if the line contains
        // a mix of bidi levels (a mix of LTR and RTL text)
        let item_count = line.item_range.end - line.item_range.start;
        if needs_reorder && item_count > 1 {
            reorder_line_items(&mut self.lines.line_items[line.item_range.clone()]);
        }

        // Compute size of line's trailing whitespace. "Trailing" is considered the right edge
        // for LTR text and the left edge for RTL text.
        let run = if self.layout.is_rtl() {
            self.lines.line_items[line.item_range.clone()].first()
        } else {
            self.lines.line_items[line.item_range.clone()].last()
        };
        line.metrics.trailing_whitespace = run
            .filter(|item| item.is_text_run())
            .and_then(|run| {
                let cluster = if self.layout.is_rtl() {
                    self.layout.data.clusters[run.cluster_range.clone()].first()
                } else {
                    self.layout.data.clusters[run.cluster_range.clone()].last()
                };
                cluster
                    .filter(|cluster| cluster.info.whitespace().is_space_or_nbsp())
                    .map(|cluster| cluster.advance)
            })
            .unwrap_or(0.0);

        if !have_metrics {
            // Line consisting entirely of whitespace?
            if !line.item_range.is_empty() {
                let line_item = &self.lines.line_items[line.item_range.start];
                if line_item.is_text_run() {
                    let run = &self.layout.data.runs[line_item.index];
                    line.metrics.ascent = run.metrics.ascent;
                    line.metrics.descent = run.metrics.descent;
                }
            } else if let Some(metrics) = prev_line_metrics {
                // HACK: copy metrics from previous line if we don't have
                // any; this should only occur for an empty line following
                // a newline at the end of a layout
                line.metrics = metrics;
                // If we have no items on this line, it must be the last (empty)
                // line in a layout following a newline. Commit an empty run so
                // that AccessKit has a node with which to identify the visual
                // cursor position
                if let Some((index, run)) = self
                    .layout
                    .data
                    .runs
                    .iter()
                    .enumerate()
                    .rfind(|(_, run)| !run.text_range.is_empty())
                {
                    let run_index = self.lines.line_items.len();
                    let cluster = run.cluster_range.end;
                    let text = run.text_range.end;
                    self.lines.line_items.push(LineItemData {
                        kind: LayoutItemKind::TextRun,
                        index,
                        bidi_level: 0,
                        advance: 0.,
                        is_whitespace: false,
                        has_trailing_whitespace: false,
                        cluster_range: cluster..cluster,
                        text_range: text..text,
                    });
                    line.item_range = run_index..run_index + 1;
                }
            }
        }

        line.metrics.leading =
            line.metrics.line_height - (line.metrics.ascent + line.metrics.descent);
<<<<<<< HEAD
=======

        // Whether metrics should be quantized to pixel boundaries
        let quantize = self.layout.data.quantize;
>>>>>>> 35396d14

        let (ascent, descent) = if quantize {
            // We mimic Chrome in rounding ascent and descent separately,
            // before calculating the rest.
            // See lines_integral_line_height_ascent_descent_rounding() for more details.
            (line.metrics.ascent.round(), line.metrics.descent.round())
        } else {
            (line.metrics.ascent, line.metrics.descent)
        };

        let (leading_above, leading_below) = if quantize {
            // Calculate leading using the rounded ascent and descent.
            let leading = line.metrics.line_height - (ascent + descent);
            // We mimic Chrome in giving 'below' the larger leading half.
            // Although the comment in Chromium's NGLineHeightMetrics::AddLeading function
            // in ng_line_height_metrics.cc claims it's for legacy test compatibility.
            // So we might want to think about giving 'above' the larger half instead.
            let above = (leading * 0.5).floor();
            let below = leading.round() - above;
            (above, below)
        } else {
            (line.metrics.leading * 0.5, line.metrics.leading * 0.5)
        };

<<<<<<< HEAD
=======
        let y = self.state.committed_y;
>>>>>>> 35396d14
        line.metrics.baseline =
            ascent + leading_above + if quantize { y.round() as f32 } else { y as f32 };

        // Small line heights will cause leading to be negative.
        // Negative leadings are correct for baseline calculation, but not for min/max coords.
        // We clamp leading to zero for the purposes of min/max coords,
        // which in turn clamps the selection box minimum height to ascent + descent.
        line.metrics.min_coord = line.metrics.baseline - ascent - leading_above.max(0.);
        line.metrics.max_coord = line.metrics.baseline + descent + leading_below.max(0.);

        self.state.committed_y += line.metrics.line_height as f64;
    }
}

impl<B: Brush> Drop for BreakLines<'_, B> {
    fn drop(&mut self) {
        // Compute the overall width and height of the entire layout
        // The "width" excludes trailing whitespace. The "full_width" includes it.
        let mut width = 0_f32;
        let mut full_width = 0_f32;
        let mut height = 0_f64; // f32 causes test failures due to accumulated error
        for line in &self.lines.lines {
            width = width.max(line.metrics.advance - line.metrics.trailing_whitespace);
            full_width = full_width.max(line.metrics.advance);
            height += line.metrics.line_height as f64;
        }

        // Save the computed widths/height to the layout
        self.layout.data.width = width;
        self.layout.data.full_width = full_width;
        self.layout.data.height = height as f32;

        // for (i, line) in self.lines.lines.iter().enumerate() {
        //     println!("LINE {i}");
        //     for item_idx in line.item_range.clone() {
        //         let item = &self.lines.line_items[item_idx];
        //         println!("  ITEM {:?} ({})", item.kind, item.advance);
        //     }
        // }

        // Save the computed lines to the layout
        self.lines.swap(&mut self.layout.data);
    }
}

// fn cluster_range_is_valid(
//     mut cluster_range: Range<usize>,
//     state_cluster_range: Range<usize>,
//     is_first: bool,
//     is_last: bool,
//     is_empty: bool,
// ) -> bool {
//     // Compute cluster range
//     if is_first {
//         cluster_range.start = state_cluster_range.start;
//     }
//     if is_last {
//         cluster_range.end = state_cluster_range.end;
//     }

//     // Return true if cluster is valid. Else false.
//     cluster_range.start < cluster_range.end
//         || (cluster_range.start == cluster_range.end && is_empty)
// }

// fn should_commit_line<B: Brush>(
//     layout: &LayoutData<B>,
//     state: &mut LineState,
//     is_last: bool,
// ) -> bool {
//     // Compute end cluster
//     state.clusters.end = state.clusters.end.min(layout.clusters.len());
//     if state.runs.end == 0 && is_last {
//         state.runs.end = 1;
//     }

//     let last_run = state.runs.len() - 1;
//     let is_empty = layout.text_len == 0;

//     // Iterate over runs. Checking if any have a valid cluster range.
//     let runs = &layout.runs[state.runs.clone()];
//     runs.iter().enumerate().any(|(i, run_data)| {
//         cluster_range_is_valid(
//             run_data.cluster_range.clone(),
//             state.clusters.clone(),
//             i == 0,
//             i == last_run,
//             is_empty,
//         )
//     })
// }

fn try_commit_line<B: Brush>(
    layout: &Layout<B>,
    lines: &mut LineLayout,
    state: &mut LineState,
    max_advance: f32,
    break_reason: BreakReason,
) -> bool {
    // Ensure that the cluster and item endpoints are within range
    state.clusters.end = state.clusters.end.min(layout.data.clusters.len());
    state.items.end = state.items.end.min(layout.data.items.len());

    let start_item_idx = lines.line_items.len();
    // let start_run_idx = lines.line_items.last().map(|item| item.index).unwrap_or(0);

    let items_to_commit = &layout.data.items[state.items.clone()];

    // Compute first and last run index
    let is_text_run = |item: &LayoutItem| item.kind == LayoutItemKind::TextRun;
    let first_run_pos = items_to_commit.iter().position(is_text_run).unwrap_or(0);
    let last_run_pos = items_to_commit.iter().rposition(is_text_run).unwrap_or(0);

    // // Return if line contains no runs
    // let (Some(first_run_pos), Some(last_run_pos)) = (first_run_pos, last_run_pos) else {
    //     return false;
    // };

    //let runs = &layout.runs[state.runs.clone()];
    // let start_run_idx = items_to_commit[first_run_pos].index;
    // let end_run_idx = items_to_commit[last_run_pos].index;

    // Iterate over the items to commit
    // println!("\nCOMMIT LINE");
    let mut last_item_kind = LayoutItemKind::TextRun;
    let mut committed_text_run = false;
    for (i, item) in items_to_commit.iter().enumerate() {
        // println!("i = {} index = {} {:?}", i, item.index, item.kind);

        match item.kind {
            LayoutItemKind::InlineBox => {
                let inline_box = &layout.data.inline_boxes[item.index];

                lines.line_items.push(LineItemData {
                    kind: LayoutItemKind::InlineBox,
                    index: item.index,
                    bidi_level: item.bidi_level,
                    advance: inline_box.width,

                    // These properties are ignored for inline boxes. So we just put a dummy value.
                    is_whitespace: false,
                    has_trailing_whitespace: false,
                    cluster_range: 0..0,
                    text_range: 0..0,
                });

                last_item_kind = item.kind;
            }
            LayoutItemKind::TextRun => {
                let run_data = &layout.data.runs[item.index];

                // Compute cluster range
                // The first and last ranges have overrides to account for line-breaks within runs
                let mut cluster_range = run_data.cluster_range.clone();
                if i == first_run_pos {
                    cluster_range.start = state.clusters.start;
                }
                if i == last_run_pos {
                    cluster_range.end = state.clusters.end;
                }

                if cluster_range.start >= run_data.cluster_range.end {
                    // println!("INVALID CLUSTER");
                    // dbg!(&run_data.text_range);
                    // dbg!(cluster_range);
                    continue;
                }

                last_item_kind = item.kind;
                committed_text_run = true;

                // Push run to line
                let run = Run::new(layout, 0, 0, run_data, None);
                let text_range = if run_data.cluster_range.is_empty() {
                    0..0
                } else {
                    let first_cluster = run
                        .get(cluster_range.start - run_data.cluster_range.start)
                        .unwrap();
                    let last_cluster = run
                        .get((cluster_range.end - run_data.cluster_range.start).saturating_sub(1))
                        .unwrap();
                    first_cluster.text_range().start..last_cluster.text_range().end
                };

                lines.line_items.push(LineItemData {
                    kind: LayoutItemKind::TextRun,
                    index: item.index,
                    bidi_level: run_data.bidi_level,
                    advance: 0.,
                    is_whitespace: false,
                    has_trailing_whitespace: false,
                    cluster_range,
                    text_range,
                });
            }
        }
    }
    // let end_run_idx = lines.line_items.last().map(|item| item.index).unwrap_or(0);
    let end_item_idx = lines.line_items.len();

    // Return false and don't commit line if there were no items to process
    // FIXME: support lines with only inlines boxes
    // if start_item_idx == end_item_idx {
    //     // } || first_run_pos == last_run_pos {
    //     return false;
    // }

    // Q: why this special case?
    let mut num_spaces = state.num_spaces;
    if break_reason == BreakReason::Regular {
        num_spaces = num_spaces.saturating_sub(1);
    }

    lines.lines.push(LineData {
        item_range: start_item_idx..end_item_idx,
        max_advance,
        break_reason,
        num_spaces,
        metrics: LineMetrics {
            advance: state.x,
            ..Default::default()
        },
        ..Default::default()
    });

    // Reset state for the new line
    state.num_spaces = 0;
    if committed_text_run {
        state.clusters.start = state.clusters.end;
    }

    state.items.start = match last_item_kind {
        // For text runs, the first item of line N+1 needs to be the SAME as
        // the last item for line N. This is because the item (if it a text run
        // may be split across the two lines with some clusters in line N and some
        // in line N+1). The item is later filtered out (see `continue` in loop above)
        // if there are not actually any clusters in line N+1.
        LayoutItemKind::TextRun => state.items.end.saturating_sub(1),
        // Inline boxes cannot be spread across multiple lines, so we should set
        // the first item of line N+1 to be the item AFTER the last item in line N.
        LayoutItemKind::InlineBox => state.items.end,
    };

    true
}

/// Reorder items within line according to the bidi levels of the items
fn reorder_line_items(runs: &mut [LineItemData]) {
    let run_count = runs.len();

    // Find the max level and the min *odd* level
    let mut max_level = 0;
    let mut lowest_odd_level = 255;
    for run in runs.iter() {
        let level = run.bidi_level;
        let is_odd = level & 1 != 0;

        // Update max level
        if level > max_level {
            max_level = level;
        }

        // Update min odd level
        if is_odd && level < lowest_odd_level {
            lowest_odd_level = level;
        }
    }

    // Iterate over bidi levels
    for level in (lowest_odd_level..=max_level).rev() {
        // Iterate over text runs
        let mut i = 0;
        while i < run_count {
            if runs[i].bidi_level >= level {
                let mut end = i + 1;
                while end < run_count && runs[end].bidi_level >= level {
                    end += 1;
                }

                let mut j = i;
                let mut k = end - 1;
                while j < k {
                    runs.swap(j, k);
                    j += 1;
                    k -= 1;
                }

                i = end;
            }
            i += 1;
        }
    }
}

fn cluster_height<B: Brush>(layout: &LayoutData<B>, cluster: &ClusterData, run: &RunData) -> f32 {
    let mut height: f32 = 0.;
    let glyph_start = run.glyph_start;
    let run_height = run.metrics.ascent + run.metrics.descent + run.metrics.leading;
    if cluster.glyph_len != 0xFF && cluster.has_divergent_styles() {
        let start = glyph_start + cluster.glyph_offset as usize;
        let end = start + cluster.glyph_len as usize;
        for glyph in &layout.glyphs[start..end] {
            height = height
                .max(layout.styles[glyph.style_index()].line_height.resolve(run_height));
        }
    } else {
        height = height.max(
            layout.styles[cluster.style_index as usize]
                .line_height
                .resolve(run_height),
        );
    }
    height
}<|MERGE_RESOLUTION|>--- conflicted
+++ resolved
@@ -67,12 +67,9 @@
     /// Use of f64 here is important. f32 causes test failures due to accumulated error
     committed_y: f64,
 
-<<<<<<< HEAD
 
     running_line_height: f32,
 
-=======
->>>>>>> 35396d14
     line: LineState,
     prev_boundary: Option<PrevBoundaryState>,
     emergency_boundary: Option<PrevBoundaryState>,
@@ -157,15 +154,10 @@
         self.state.line.x = 0.;
         self.state.prev_boundary = None; // Added by Nico
         self.state.emergency_boundary = None;
-<<<<<<< HEAD
         let line_height = self.state.running_line_height;
         self.state.running_line_height = 0.;
 
         self.finish_line(self.lines.lines.len() - 1, line_height);
-=======
-
-        self.finish_line(self.lines.lines.len() - 1);
->>>>>>> 35396d14
         self.last_line_data()
     }
 
@@ -467,7 +459,6 @@
             }
         }
     }
-<<<<<<< HEAD
 
     fn finish_line(&mut self, line_idx: usize, line_height: f32) {
         let prev_line_metrics = match line_idx {
@@ -476,20 +467,6 @@
         };
         let line = &mut self.lines.lines[line_idx];
 
-        // Whether metrics should be quantized to pixel boundaries
-        let quantize = self.layout.data.quantize;
-        let y = self.state.committed_y;
-
-=======
-
-    fn finish_line(&mut self, line_idx: usize) {
-        let prev_line_metrics = match line_idx {
-            0 => None,
-            idx => Some(self.lines.lines[idx - 1].metrics),
-        };
-        let line = &mut self.lines.lines[line_idx];
-
->>>>>>> 35396d14
         // Reset metrics for line
         line.metrics.ascent = 0.;
         line.metrics.descent = 0.;
@@ -522,12 +499,6 @@
                     have_metrics = true;
                 }
                 LayoutItemKind::TextRun => {
-<<<<<<< HEAD
-                    // Compute text run whitespace properties
-                    //   - Determine if it consists entirely of whitespace (`is_whitespace` property)
-                    //   - Determine if it has trailing whitespace (`has_trailing_whitespace` property)
-=======
->>>>>>> 35396d14
                     line_item.compute_whitespace_properties(&self.layout.data);
 
                     // Compute the text range for the line
@@ -542,10 +513,6 @@
                     }
 
                     let run = &self.layout.data.runs[line_item.index];
-<<<<<<< HEAD
-=======
-                    let line_height = line_item.compute_line_height(&self.layout.data);
->>>>>>> 35396d14
                     line.metrics.line_height = line.metrics.line_height.max(line_height);
 
                     // Compute the run's advance by summing the advances of its constituent clusters
@@ -644,12 +611,9 @@
 
         line.metrics.leading =
             line.metrics.line_height - (line.metrics.ascent + line.metrics.descent);
-<<<<<<< HEAD
-=======
 
         // Whether metrics should be quantized to pixel boundaries
         let quantize = self.layout.data.quantize;
->>>>>>> 35396d14
 
         let (ascent, descent) = if quantize {
             // We mimic Chrome in rounding ascent and descent separately,
@@ -674,10 +638,7 @@
             (line.metrics.leading * 0.5, line.metrics.leading * 0.5)
         };
 
-<<<<<<< HEAD
-=======
         let y = self.state.committed_y;
->>>>>>> 35396d14
         line.metrics.baseline =
             ascent + leading_above + if quantize { y.round() as f32 } else { y as f32 };
 
