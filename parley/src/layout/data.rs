// Copyright 2021 the Parley Authors
// SPDX-License-Identifier: Apache-2.0 OR MIT

use crate::inline_box::InlineBox;
use crate::layout::{ContentWidths, Glyph, LineMetrics, RunMetrics, Style};
use crate::style::Brush;
use crate::util::nearly_zero;
use crate::{FontData, OverflowWrap};
use core::ops::Range;

use alloc::vec::Vec;

#[cfg(feature = "libm")]
#[allow(unused_imports)]
use core_maths::CoreFloat;
use crate::analysis::{Boundary, CharInfo};
use crate::analysis::cluster::Whitespace;

#[derive(Copy, Clone, Debug, PartialEq)]
pub(crate) struct ClusterData {
    pub(crate) info: ClusterInfo,
    /// Cluster flags (see impl methods for details).
    pub(crate) flags: u16,
    /// Style index for this cluster.
    pub(crate) style_index: u16,
    /// Number of glyphs in this cluster (0xFF = single glyph stored inline)
    pub(crate) glyph_len: u8,
    /// Number of text bytes in this cluster
    pub(crate) text_len: u8,
    /// If `glyph_len == 0xFF`, then `glyph_offset` is a glyph identifier,
    /// otherwise, it's an offset into the glyph array with the base
    /// taken from the owning run.
    pub(crate) glyph_offset: u32,
    /// Offset into the text for this cluster
    pub(crate) text_offset: u16,
    /// Advance width for this cluster
    pub(crate) advance: f32,
}

impl ClusterData {
    pub(crate) const LIGATURE_START: u16 = 1;
    pub(crate) const LIGATURE_COMPONENT: u16 = 2;
    pub(crate) const DIVERGENT_STYLES: u16 = 4;

    pub(crate) fn is_ligature_start(self) -> bool {
        self.flags & Self::LIGATURE_START != 0
    }

    pub(crate) fn is_ligature_component(self) -> bool {
        self.flags & Self::LIGATURE_COMPONENT != 0
    }

    pub(crate) fn has_divergent_styles(self) -> bool {
        self.flags & Self::DIVERGENT_STYLES != 0
    }

    pub(crate) fn text_range(self, run: &RunData) -> Range<usize> {
        let start = run.text_range.start + self.text_offset as usize;
        start..start + self.text_len as usize
    }
}

#[derive(Copy, Clone, Debug, PartialEq)]
pub(crate) struct ClusterInfo {
    boundary: Boundary,
    source_char: char,
}

impl ClusterInfo {
    pub(crate) fn new(boundary: Boundary, source_char: char) -> Self {
        Self {
            boundary,
            source_char,
        }
    }

    // Returns the boundary type of the cluster.
    pub(crate) fn boundary(self) -> Boundary {
        self.boundary
    }

    // Returns the whitespace type of the cluster.
    pub(crate) fn whitespace(self) -> Whitespace {
        to_whitespace(self.source_char)
    }

    /// Returns if the cluster is a line boundary.
    pub(crate) fn is_boundary(self) -> bool {
        self.boundary != Boundary::None
    }

    /// Returns if the cluster is an emoji.
    pub(crate) fn is_emoji(self) -> bool {
        // TODO: Defer to ICU4X properties (see: https://docs.rs/icu/latest/icu/properties/props/struct.Emoji.html).
        matches!(self.source_char as u32, 0x1F600..=0x1F64F | 0x1F300..=0x1F5FF | 0x1F680..=0x1F6FF | 0x2600..=0x26FF | 0x2700..=0x27BF)
    }

    /// Returns if the cluster is any whitespace.
    pub(crate) fn is_whitespace(self) -> bool {
        self.source_char.is_whitespace()
    }

    #[cfg(test)]
    pub(crate) fn source_char(self) -> char {
        self.source_char
    }
}

fn to_whitespace(c: char) -> Whitespace {
    match c {
        ' ' => Whitespace::Space,
        '\t' => Whitespace::Tab,
        '\n' => Whitespace::Newline,
        '\r' => Whitespace::Newline,
        '\u{00A0}' => Whitespace::NoBreakSpace,
        _ => Whitespace::None,
    }
}

/// `HarfRust`-based run data
#[derive(Clone, Debug, PartialEq)]
pub(crate) struct RunData {
    /// Index of the font for the run.
    pub(crate) font_index: usize,
    /// Font size.
    pub(crate) font_size: f32,
    /// Synthesis for rendering (contains variation settings)
    pub(crate) synthesis: fontique::Synthesis,
    /// Range of normalized coordinates in the layout data.
    pub(crate) coords_range: Range<usize>,
    /// Range of the source text.
    pub(crate) text_range: Range<usize>,
    /// Bidi level for the run.
    pub(crate) bidi_level: u8,
    /// Range of clusters.
    pub(crate) cluster_range: Range<usize>,
    /// Base for glyph indices.
    pub(crate) glyph_start: usize,
    /// Metrics for the run.
    pub(crate) metrics: RunMetrics,
    /// Additional word spacing.
    pub(crate) word_spacing: f32,
    /// Additional letter spacing.
    pub(crate) letter_spacing: f32,
    /// Total advance of the run.
    pub(crate) advance: f32,
}

#[derive(Copy, Clone, Default, PartialEq, Debug)]
pub enum BreakReason {
    #[default]
    None,
    Regular,
    Explicit,
    Emergency,
}

#[derive(Clone, Default, Debug, PartialEq)]
pub(crate) struct LineData {
    /// Range of the source text.
    pub(crate) text_range: Range<usize>,
    /// Range of line items.
    pub(crate) item_range: Range<usize>,
    /// Metrics for the line.
    pub(crate) metrics: LineMetrics,
    /// The cause of the line break.
    pub(crate) break_reason: BreakReason,
    /// Maximum advance for the line.
    pub(crate) max_advance: f32,
    /// Number of justified clusters on the line.
    pub(crate) num_spaces: usize,
}

impl LineData {
    pub(crate) fn size(&self) -> f32 {
        self.metrics.ascent + self.metrics.descent + self.metrics.leading
    }
}

#[derive(Debug, Clone, PartialEq)]
pub(crate) struct LineItemData {
    /// Whether the item is a run or an inline box
    pub(crate) kind: LayoutItemKind,
    /// The index of the run or inline box in the runs or `inline_boxes` vec
    pub(crate) index: usize,
    /// Bidi level for the item (used for reordering)
    pub(crate) bidi_level: u8,
    /// Advance (size in direction of text flow) for the run.
    pub(crate) advance: f32,

    // Fields that only apply to text runs (Ignored for boxes)
    // TODO: factor this out?
    /// True if the run is composed entirely of whitespace.
    pub(crate) is_whitespace: bool,
    /// True if the run ends in whitespace.
    pub(crate) has_trailing_whitespace: bool,
    /// Range of the source text.
    pub(crate) text_range: Range<usize>,
    /// Range of clusters.
    pub(crate) cluster_range: Range<usize>,
}

impl LineItemData {
    pub(crate) fn is_text_run(&self) -> bool {
        self.kind == LayoutItemKind::TextRun
    }

    pub(crate) fn compute_line_height<B: Brush>(&self, layout: &LayoutData<B>) -> f32 {
        match self.kind {
            LayoutItemKind::TextRun => {
                let mut line_height = 0_f32;
                let run = &layout.runs[self.index];
                let glyph_start = run.glyph_start;
                for cluster in &layout.clusters[run.cluster_range.clone()] {
                    if cluster.glyph_len != 0xFF && cluster.has_divergent_styles() {
                        let start = glyph_start + cluster.glyph_offset as usize;
                        let end = start + cluster.glyph_len as usize;
                        for glyph in &layout.glyphs[start..end] {
                            line_height = line_height
                                .max(layout.styles[glyph.style_index()].line_height.resolve(run));
                        }
                    } else {
                        line_height = line_height.max(
                            layout.styles[cluster.style_index as usize]
                                .line_height
                                .resolve(run),
                        );
                    }
                }
                line_height
            }
            LayoutItemKind::InlineBox => {
                // TODO: account for vertical alignment (e.g. baseline alignment)
                layout.inline_boxes[self.index].height
            }
        }
    }
}

#[derive(Debug, Clone, Copy, PartialEq, Eq)]
pub(crate) enum LayoutItemKind {
    TextRun,
    InlineBox,
}

#[derive(Debug, Clone, PartialEq)]
pub(crate) struct LayoutItem {
    /// Whether the item is a run or an inline box
    pub(crate) kind: LayoutItemKind,
    /// The index of the run or inline box in the runs or `inline_boxes` vec
    pub(crate) index: usize,
    /// Bidi level for the item (used for reordering)
    pub(crate) bidi_level: u8,
}

#[derive(Clone, Debug, PartialEq)]
pub(crate) struct LayoutData<B: Brush> {
    pub(crate) scale: f32,
    pub(crate) quantize: bool,
    pub(crate) has_bidi: bool,
    pub(crate) base_level: u8,
    pub(crate) text_len: usize,
    pub(crate) width: f32,
    pub(crate) full_width: f32,
    pub(crate) height: f32,
    pub(crate) fonts: Vec<FontData>,
    pub(crate) coords: Vec<i16>,

    // Input (/ output of style resolution)
    pub(crate) styles: Vec<Style<B>>,
    pub(crate) inline_boxes: Vec<InlineBox>,

    // Output of shaping
    pub(crate) runs: Vec<RunData>,
    pub(crate) items: Vec<LayoutItem>,
    pub(crate) clusters: Vec<ClusterData>,
    pub(crate) glyphs: Vec<Glyph>,

    // Output of line breaking
    pub(crate) lines: Vec<LineData>,
    pub(crate) line_items: Vec<LineItemData>,

    // Output of alignment
    /// Whether the layout is aligned with [`crate::Alignment::Justify`].
    pub(crate) is_aligned_justified: bool,
    /// The width the layout was aligned to.
    pub(crate) alignment_width: f32,
}

impl<B: Brush> Default for LayoutData<B> {
    fn default() -> Self {
        Self {
            scale: 1.,
            quantize: true,
            has_bidi: false,
            base_level: 0,
            text_len: 0,
            width: 0.,
            full_width: 0.,
            height: 0.,
            fonts: Vec::new(),
            coords: Vec::new(),
            styles: Vec::new(),
            inline_boxes: Vec::new(),
            runs: Vec::new(),
            items: Vec::new(),
            clusters: Vec::new(),
            glyphs: Vec::new(),
            lines: Vec::new(),
            line_items: Vec::new(),
            is_aligned_justified: false,
            alignment_width: 0.0,
        }
    }
}

impl<B: Brush> LayoutData<B> {
    pub(crate) fn clear(&mut self) {
        self.scale = 1.;
        self.quantize = true;
        self.has_bidi = false;
        self.base_level = 0;
        self.text_len = 0;
        self.width = 0.;
        self.full_width = 0.;
        self.height = 0.;
        self.fonts.clear();
        self.coords.clear();
        self.styles.clear();
        self.inline_boxes.clear();
        self.runs.clear();
        self.items.clear();
        self.clusters.clear();
        self.glyphs.clear();
        self.lines.clear();
        self.line_items.clear();
    }

    /// Push an inline box to the list of items
    pub(crate) fn push_inline_box(&mut self, index: usize) {
        // Give the box the same bidi level as the preceding text run
        // (or else default to 0 if there is not yet a text run)
        let bidi_level = self.runs.last().map(|r| r.bidi_level).unwrap_or(0);

        self.items.push(LayoutItem {
            kind: LayoutItemKind::InlineBox,
            index,
            bidi_level,
        });
    }
    #[allow(clippy::too_many_arguments)]
    pub(crate) fn push_run(
        &mut self,
        font: FontData,
        font_size: f32,
        synthesis: fontique::Synthesis,
        glyph_buffer: &harfrust::GlyphBuffer,
        bidi_level: u8,
        word_spacing: f32,
        letter_spacing: f32,
        source_text: &str,
        char_infos: &[(CharInfo, u16)], // From text analysis
        text_range: Range<usize>,                             // The text range this run covers
        coords: &[harfrust::NormalizedCoord],
    ) {
        let coords_start = self.coords.len();
        self.coords.extend(coords.iter().map(|c| c.to_bits()));
        let coords_end = self.coords.len();

        let font_index = self
            .fonts
            .iter()
            .position(|f| *f == font)
            .unwrap_or_else(|| {
                let index = self.fonts.len();
                self.fonts.push(font);
                index
            });

        let metrics = {
            let font = &self.fonts[font_index];
            let font_ref = skrifa::FontRef::from_index(font.data.as_ref(), font.index).unwrap();
            skrifa::metrics::Metrics::new(&font_ref, skrifa::prelude::Size::new(font_size), coords)
        };
        let units_per_em = metrics.units_per_em as f32;

        let metrics = {
            let (underline_offset, underline_size) = if let Some(underline) = metrics.underline {
                (underline.offset, underline.thickness)
            } else {
                // Default values from Harfbuzz: https://github.com/harfbuzz/harfbuzz/blob/00492ec7df0038f41f78d43d477c183e4e4c506e/src/hb-ot-metrics.cc#L334
                let default = units_per_em / 18.0;
                (default, default)
            };
            let (strikethrough_offset, strikethrough_size) =
                if let Some(strikeout) = metrics.strikeout {
                    (strikeout.offset, strikeout.thickness)
                } else {
                    // Default values from HarfBuzz: https://github.com/harfbuzz/harfbuzz/blob/00492ec7df0038f41f78d43d477c183e4e4c506e/src/hb-ot-metrics.cc#L334-L347
                    (metrics.ascent / 2.0, units_per_em / 18.0)
                };

            RunMetrics {
                ascent: metrics.ascent,
                descent: -metrics.descent,
                leading: metrics.leading,
                underline_offset,
                underline_size,
                strikethrough_offset,
                strikethrough_size,
            }
        };

        let cluster_range = self.clusters.len()..self.clusters.len();

        let mut run = RunData {
            font_index,
            font_size,
            synthesis,
            coords_range: coords_start..coords_end,
            text_range,
            bidi_level,
            cluster_range,
            glyph_start: self.glyphs.len(),
            metrics,
            word_spacing,
            letter_spacing,
            advance: 0.,
        };

        // `HarfRust` returns glyphs in visual order, so we need to process them as such while
        // maintaining logical ordering of clusters.

        let glyph_infos = glyph_buffer.glyph_infos();
        if glyph_infos.is_empty() {
            return;
        }
        let glyph_positions = glyph_buffer.glyph_positions();
        let scale_factor = font_size / units_per_em;
        let cluster_range_start = self.clusters.len();
        let is_rtl = bidi_level & 1 == 1;
        if !is_rtl {
            run.advance = process_clusters(
                Direction::Ltr,
                &mut self.clusters,
                &mut self.glyphs,
                scale_factor,
                glyph_infos,
                glyph_positions,
                char_infos,
                source_text.char_indices(),
            );
        } else {
            run.advance = process_clusters(
                Direction::Rtl,
                &mut self.clusters,
                &mut self.glyphs,
                scale_factor,
                glyph_infos,
                glyph_positions,
                char_infos,
                source_text.char_indices().rev(),
            );
            // Reverse clusters into logical order for RTL
            let clusters_len = self.clusters.len();
            self.clusters[cluster_range_start..clusters_len].reverse();
        }

        run.cluster_range = cluster_range_start..self.clusters.len();
        if !run.cluster_range.is_empty() {
            self.runs.push(run);
            self.items.push(LayoutItem {
                kind: LayoutItemKind::TextRun,
                index: self.runs.len() - 1,
                bidi_level,
            });
        }
    }

    pub(crate) fn finish(&mut self) {
        for run in &self.runs {
            let word = run.word_spacing;
            let letter = run.letter_spacing;
            if nearly_zero(word) && nearly_zero(letter) {
                continue;
            }
            let clusters = &mut self.clusters[run.cluster_range.clone()];
            for cluster in clusters {
                let mut spacing = letter;
                if !nearly_zero(word) && cluster.info.whitespace().is_space_or_nbsp() {
                    spacing += word;
                }
                if !nearly_zero(spacing) {
                    cluster.advance += spacing;
                    if cluster.glyph_len != 0xFF {
                        let start = run.glyph_start + cluster.glyph_offset as usize;
                        let end = start + cluster.glyph_len as usize;
                        let glyphs = &mut self.glyphs[start..end];
                        if let Some(last) = glyphs.last_mut() {
                            last.advance += spacing;
                        }
                    }
                }
            }
        }
    }

    // TODO: this method does not handle mixed direction text at all.
    pub(crate) fn calculate_content_widths(&self) -> ContentWidths {
        fn whitespace_advance(cluster: Option<&ClusterData>) -> f32 {
            cluster
                .filter(|cluster| cluster.info.whitespace().is_space_or_nbsp())
                .map_or(0.0, |cluster| cluster.advance)
        }

        let mut min_width = 0.0_f32;
        let mut max_width = 0.0_f32;

        let mut running_max_width = 0.0;
        let mut prev_cluster: Option<&ClusterData> = None;
        let is_rtl = self.base_level & 1 == 1;
        for item in &self.items {
            match item.kind {
                LayoutItemKind::TextRun => {
                    let run = &self.runs[item.index];
                    let mut running_min_width = 0.0;
                    let clusters = &self.clusters[run.cluster_range.clone()];
                    if is_rtl {
                        prev_cluster = clusters.first();
                    }
                    for cluster in clusters {
                        let boundary = cluster.info.boundary();
                        let style = &self.styles[cluster.style_index as usize];
                        if matches!(boundary, Boundary::Line | Boundary::Mandatory)
                            || style.overflow_wrap == OverflowWrap::Anywhere
                        {
                            let trailing_whitespace = whitespace_advance(prev_cluster);
                            min_width = min_width.max(running_min_width - trailing_whitespace);
                            running_min_width = 0.0;
                            if boundary == Boundary::Mandatory {
                                running_max_width = 0.0;
                            }
                        }
                        running_min_width += cluster.advance;
                        running_max_width += cluster.advance;
                        if !is_rtl {
                            prev_cluster = Some(cluster);
                        }
                    }
                    let trailing_whitespace = whitespace_advance(prev_cluster);
                    min_width = min_width.max(running_min_width - trailing_whitespace);
                }
                LayoutItemKind::InlineBox => {
                    let ibox = &self.inline_boxes[item.index];
                    min_width = min_width.max(ibox.width);
                    running_max_width += ibox.width;
                    prev_cluster = None;
                }
            }
            let trailing_whitespace = whitespace_advance(prev_cluster);
            max_width = max_width.max(running_max_width - trailing_whitespace);
        }

        ContentWidths {
            min: min_width,
            max: max_width,
        }
    }
}

/// Processes shaped glyphs from `HarfRust` and converts them into `ClusterData` and `Glyph`.
///
/// # Parameters
///
/// ## Output Parameters (mutated by this function):
/// * `clusters` - Vector where new `ClusterData` entries will be pushed.
/// * `glyphs` - Vector where new `Glyph` entries will be pushed. Note: single-glyph clusters
///   with zero offsets may be inlined directly into `ClusterData`.
///
/// ## Input Parameters:
/// * `direction` - Direction of the text.
/// * `scale_factor` - Scaling factor used to convert font units to the target size.
/// * `glyph_infos` - `HarfRust` glyph information in visual order.
/// * `glyph_positions` - `HarfRust` glyph positioning data in visual order.
/// * `char_infos` - Character information from text analysis, indexed by cluster ID.
/// * `char_indices_iter` - Iterator over (`byte_offset`, `char`) pairs from the source text.
///   Should be in logical order (forward for LTR, reverse for RTL).
fn process_clusters<I: Iterator<Item = (usize, char)>>(
    direction: Direction,
    clusters: &mut Vec<ClusterData>,
    glyphs: &mut Vec<Glyph>,
    scale_factor: f32,
    glyph_infos: &[harfrust::GlyphInfo],
    glyph_positions: &[harfrust::GlyphPosition],
    char_infos: &[(CharInfo, u16)],
    char_indices_iter: I,
) -> f32 {
    let mut char_indices_iter = char_indices_iter.peekable();
    let mut cluster_start_char = char_indices_iter.next().unwrap();
    let mut total_glyphs: u32 = 0;
    let mut cluster_glyph_offset: u32 = 0;
    let start_cluster_id = glyph_infos.first().unwrap().cluster;
    let mut cluster_id = start_cluster_id;
    let mut char_info = char_infos[cluster_id as usize];
    let mut run_advance = 0.0;
    let mut cluster_advance = 0.0;
    // If the current cluster might be a single-glyph, zero-offset cluster, we defer
    // pushing the first glyph to `glyphs` because it might be inlined into `ClusterData`.
    let mut pending_inline_glyph: Option<Glyph> = None;

    // The mental model for understanding this function is best grasped by first reading
    // the HarfBuzz docs on [clusters](https://harfbuzz.github.io/working-with-harfbuzz-clusters.html).
    //
    // `num_components` is the number of characters in the current cluster. Since source text's characters
    // were inserted into `HarfRust`'s buffer using their logical indices as the cluster ID, `HarfRust` will
    // assign the first character's cluster ID (in logical order) to the merged cluster because the minimum
    // ID is selected for [merging](https://github.com/harfbuzz/harfrust/blob/a38025fb336230b492366740c86021bb406bcd0d/src/hb/buffer.rs#L920-L924).
    //
    //  So, the number of components in a given cluster is dependent on `direction`.
    //   - In LTR, `num_components` is the difference between the next cluster and the current cluster.
    //   - In RTL, `num_components` is the difference between the last cluster and the current cluster.
    // This is because we must compare the current cluster to its next larger ID (in other words, the next
    // logical index, which is visually downstream in LTR and visually upstream in RTL).
    //
    // For example, consider the LTR text for "afi" where "fi" form a ligature.
    //   Initial cluster values: 0, 1, 2 (logical + visual order)
    //   `HarfRust` assignation: 0, 1, 1
    //   Cluster count:          2
    //   `num_components`:       (1 - 0 =) 1, (3 - 1 =) 2
    //
    // Now consider the RTL text for "حداً".
    //   Initial cluster values:  0, 1, 2, 3 (logical, or in-memory, order)
    //   Reversed cluster values: 3, 2, 1, 0 (visual order - the return order of `HarfRust` for RTL)
    //   `HarfRust` assignation:  3, 2, 0, 0
    //   Cluster count:           3
    //   `num_components`:        (4 - 3 =) 1, (3 - 2 =) 1, (2 - 0 =) 2
    let num_components =
        |next_cluster: u32, current_cluster: u32, last_cluster: u32| match direction {
            Direction::Ltr => next_cluster - current_cluster,
            Direction::Rtl => last_cluster - current_cluster,
        };
    let mut last_cluster_id: u32 = match direction {
        Direction::Ltr => 0,
        Direction::Rtl => char_infos.len() as u32,
    };

    for (glyph_info, glyph_pos) in glyph_infos.iter().zip(glyph_positions.iter()) {
        // Flush previous cluster if we've reached a new cluster
        if cluster_id != glyph_info.cluster {
            run_advance += cluster_advance;
            let num_components = num_components(glyph_info.cluster, cluster_id, last_cluster_id);
            cluster_advance /= num_components as f32;
            let is_newline = to_whitespace(cluster_start_char.1) == Whitespace::Newline;
            let cluster_type = if num_components > 1 {
                debug_assert!(!is_newline);
                ClusterType::LigatureStart
            } else if is_newline {
                ClusterType::Newline
            } else {
                ClusterType::Regular
            };

            let inline_glyph_id = if matches!(cluster_type, ClusterType::Regular) {
                pending_inline_glyph.take().map(|g| g.id)
            } else {
                // This isn't a regular cluster, so we don't inline the glyph and push
                // it to `glyphs`.
                if let Some(pending) = pending_inline_glyph.take() {
                    glyphs.push(pending);
                    total_glyphs += 1;
                }
                None
            };

            push_cluster(
                clusters,
                char_info,
                cluster_start_char,
                cluster_glyph_offset,
                cluster_advance,
                total_glyphs,
                cluster_type,
                inline_glyph_id,
            );
            cluster_glyph_offset = total_glyphs;

            if num_components > 1 {
                // Skip characters until we reach the current cluster
                for i in 1..num_components {
                    cluster_start_char = char_indices_iter.next().unwrap();
                    if to_whitespace(cluster_start_char.1) == Whitespace::Space {
                        break;
                    }
                    let char_info_ = match direction {
                        Direction::Ltr => char_infos[(cluster_id + i) as usize],
                        Direction::Rtl => char_infos[(cluster_id + num_components - i) as usize],
                    };
                    push_cluster(
                        clusters,
                        char_info_,
                        cluster_start_char,
                        cluster_glyph_offset,
                        cluster_advance,
                        total_glyphs,
                        ClusterType::LigatureComponent,
                        None,
                    );
                }
            }
            cluster_start_char = char_indices_iter.next().unwrap();

            cluster_advance = 0.0;
            last_cluster_id = cluster_id;
            cluster_id = glyph_info.cluster;
            char_info = char_infos[cluster_id as usize];
            pending_inline_glyph = None;
        }

        let glyph = Glyph {
            id: glyph_info.glyph_id,
            style_index: char_info.1,
            x: (glyph_pos.x_offset as f32) * scale_factor,
            y: (glyph_pos.y_offset as f32) * scale_factor,
            advance: (glyph_pos.x_advance as f32) * scale_factor,
        };
        cluster_advance += glyph.advance;
        // Push any pending glyph. If it was a zero-offset, single glyph cluster, it would
        // have been pushed in the first `if` block.
        if let Some(pending) = pending_inline_glyph.take() {
            glyphs.push(pending);
            total_glyphs += 1;
        }
        if total_glyphs == cluster_glyph_offset && glyph.x == 0.0 && glyph.y == 0.0 {
            // Defer this potential zero-offset, single glyph cluster
            pending_inline_glyph = Some(glyph);
        } else {
            glyphs.push(glyph);
            total_glyphs += 1;
        }
    }

    // Push the last cluster
    {
        // See comment above `num_components` for why we use `char_infos.len()` for LTR and 0 for RTL.
        let next_cluster_id = match direction {
            Direction::Ltr => char_infos.len() as u32,
            Direction::Rtl => 0,
        };
        let num_components = num_components(next_cluster_id, cluster_id, last_cluster_id);
        if num_components > 1 {
            // This is a ligature - create ligature start + ligature components

            if let Some(pending) = pending_inline_glyph.take() {
                glyphs.push(pending);
                total_glyphs += 1;
            }
            let ligature_advance = cluster_advance / num_components as f32;
            push_cluster(
                clusters,
                char_info,
                cluster_start_char,
                cluster_glyph_offset,
                ligature_advance,
                total_glyphs,
                ClusterType::LigatureStart,
                None,
            );

            cluster_glyph_offset = total_glyphs;

            // Create ligature component clusters for the remaining characters
            let mut i = 1;
            for char in char_indices_iter {
                if to_whitespace(char.1) == Whitespace::Space {
                    break;
                }
                let component_char_info = match direction {
                    Direction::Ltr => char_infos[(cluster_id + i) as usize],
                    Direction::Rtl => char_infos[(cluster_id + num_components - i) as usize],
                };
                push_cluster(
                    clusters,
                    component_char_info,
                    char,
                    cluster_glyph_offset,
                    ligature_advance,
                    total_glyphs,
                    ClusterType::LigatureComponent,
                    None,
                );
                i += 1;
            }
        } else {
            let is_newline = to_whitespace(cluster_start_char.1) == Whitespace::Newline;
            let cluster_type = if is_newline {
                ClusterType::Newline
            } else {
                ClusterType::Regular
            };
            let mut inline_glyph_id = None;
            match cluster_type {
                ClusterType::Regular => {
                    if total_glyphs == cluster_glyph_offset {
                        if let Some(pending) = pending_inline_glyph.take() {
                            inline_glyph_id = Some(pending.id);
                        }
                    }
                }
                _ => {
                    if let Some(pending) = pending_inline_glyph.take() {
                        glyphs.push(pending);
                        total_glyphs += 1;
                    }
                }
            }
            push_cluster(
                clusters,
                char_info,
                cluster_start_char,
                cluster_glyph_offset,
                cluster_advance,
                total_glyphs,
                cluster_type,
                inline_glyph_id,
            );
        }
    }

    run_advance
}

#[derive(PartialEq)]
enum Direction {
    Ltr,
    Rtl,
}

enum ClusterType {
    LigatureStart,
    LigatureComponent,
    Regular,
    Newline,
}

impl From<&ClusterType> for u16 {
    fn from(cluster_type: &ClusterType) -> Self {
        match cluster_type {
            ClusterType::LigatureStart => ClusterData::LIGATURE_START,
            ClusterType::LigatureComponent => ClusterData::LIGATURE_COMPONENT,
            ClusterType::Regular | ClusterType::Newline => 0, // No special flags
        }
    }
}

fn push_cluster(
    clusters: &mut Vec<ClusterData>,
<<<<<<< HEAD
    char_info: &(CharInfo, u16),
=======
    char_info: (swash::text::cluster::CharInfo, u16),
>>>>>>> 2a9467c4
    cluster_start_char: (usize, char),
    glyph_offset: u32,
    advance: f32,
    total_glyphs: u32,
    cluster_type: ClusterType,
    inline_glyph_id: Option<u32>,
) {
    let glyph_len = (total_glyphs - glyph_offset) as u8;

    let (final_glyph_len, final_glyph_offset, final_advance) = match cluster_type {
        ClusterType::LigatureComponent => {
            // Ligature components have no glyphs, only advance.
            debug_assert_eq!(glyph_len, 0);
            (0_u8, 0_u32, advance)
        }
        ClusterType::Newline => {
            // Newline clusters are stripped of their glyph contribution.
            debug_assert_eq!(glyph_len, 1);
            (0_u8, 0_u32, 0.0)
        }
        _ if inline_glyph_id.is_some() => {
            // Inline glyphs are stored inline within `ClusterData`
            debug_assert_eq!(glyph_len, 0);
            (0xFF_u8, inline_glyph_id.unwrap(), advance)
        }
        ClusterType::Regular | ClusterType::LigatureStart => {
            // Regular and ligature start clusters maintain their glyphs and advance.
            debug_assert_ne!(glyph_len, 0);
            (glyph_len, glyph_offset, advance)
        }
    };

    clusters.push(ClusterData {
        info: ClusterInfo::new(char_info.0.boundary, cluster_start_char.1),
        flags: (&cluster_type).into(),
        style_index: char_info.1,
        glyph_len: final_glyph_len,
        text_len: cluster_start_char.1.len_utf8() as u8,
        glyph_offset: final_glyph_offset,
        text_offset: cluster_start_char.0 as u16,
        advance: final_advance,
    });
}<|MERGE_RESOLUTION|>--- conflicted
+++ resolved
@@ -854,11 +854,7 @@
 
 fn push_cluster(
     clusters: &mut Vec<ClusterData>,
-<<<<<<< HEAD
-    char_info: &(CharInfo, u16),
-=======
-    char_info: (swash::text::cluster::CharInfo, u16),
->>>>>>> 2a9467c4
+    char_info: (CharInfo, u16),
     cluster_start_char: (usize, char),
     glyph_offset: u32,
     advance: f32,
