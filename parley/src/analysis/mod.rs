--- conflicted
+++ resolved
@@ -5,7 +5,6 @@
 use crate::resolve::RangedStyle;
 use crate::{Brush, LayoutContext};
 use icu_collections::codepointtrie::TrieValue;
-<<<<<<< HEAD
 use icu_normalizer::{
     ComposingNormalizer, ComposingNormalizerBorrowed, DecomposingNormalizer,
     DecomposingNormalizerBorrowed,
@@ -21,12 +20,6 @@
 use icu_provider::DataMarker;
 use icu_provider::buf::AsDeserializingBufferProvider;
 use icu_provider::{DataRequest, DataResponse, DynamicDataProvider};
-=======
-use icu_normalizer::{ComposingNormalizer, ComposingNormalizerBorrowed, DecomposingNormalizer, DecomposingNormalizerBorrowed};
-use icu_properties::{CodePointMapData, CodePointMapDataBorrowed, CodePointSetData, CodePointSetDataBorrowed, EmojiSetData, EmojiSetDataBorrowed, PropertyNamesShort, PropertyNamesShortBorrowed};
-use icu_properties::props::{BasicEmoji, BidiClass, Emoji, ExtendedPictographic, GeneralCategory, GraphemeClusterBreak, LineBreak, RegionalIndicator, Script, VariationSelector};
-use icu_segmenter::{GraphemeClusterSegmenter, GraphemeClusterSegmenterBorrowed, LineSegmenter, LineSegmenterBorrowed, WordSegmenter, WordSegmenterBorrowed};
->>>>>>> 50ecbc8f
 use icu_segmenter::options::{LineBreakOptions, LineBreakWordOption, WordBreakOptions};
 use icu_segmenter::{
     GraphemeClusterSegmenter, GraphemeClusterSegmenterBorrowed, LineSegmenter,
@@ -38,20 +31,6 @@
 
 pub(crate) struct AnalysisDataSources {
     grapheme_segmenter: GraphemeClusterSegmenter,
-<<<<<<< HEAD
-=======
-    variation_selector: CodePointSetData,
-    basic_emoji: EmojiSetData,
-    emoji: CodePointSetData,
-    extended_pictographic: CodePointSetData,
-    regional_indicator: CodePointSetData,
-    script: CodePointMapData<Script>,
-    script_short_name: PropertyNamesShort<Script>,
-    general_category: CodePointMapData<GeneralCategory>,
-    bidi_class: CodePointMapData<BidiClass>,
-    line_break: CodePointMapData<LineBreak>,
-    grapheme_cluster_break: CodePointMapData<GraphemeClusterBreak>,
->>>>>>> 50ecbc8f
     word_segmenter: WordSegmenter,
     line_segmenters: LineSegmenters,
     composing_normalizer: ComposingNormalizer,
@@ -102,77 +81,20 @@
 
         Self {
             grapheme_segmenter: GraphemeClusterSegmenter::try_new_unstable(&PROVIDER).unwrap(),
-<<<<<<< HEAD
             word_segmenter: WordSegmenter::try_new_lstm_unstable(
                 &PROVIDER,
                 WordBreakOptions::default(),
             )
             .unwrap(),
             line_segmenters: LineSegmenters::default(),
-=======
-            variation_selector: CodePointSetData::try_new_unstable::<VariationSelector>(&PROVIDER).unwrap(),
-            basic_emoji: EmojiSetData::try_new_unstable::<BasicEmoji>(&PROVIDER).unwrap(),
-            emoji: CodePointSetData::try_new_unstable::<Emoji>(&PROVIDER).unwrap(),
-            extended_pictographic: CodePointSetData::try_new_unstable::<ExtendedPictographic>(&PROVIDER).unwrap(),
-            regional_indicator: CodePointSetData::try_new_unstable::<RegionalIndicator>(&PROVIDER).unwrap(),
-            script: CodePointMapData::<Script>::try_new_unstable(&PROVIDER).unwrap(),
-            script_short_name: PropertyNamesShort::<Script>::try_new_unstable(&PROVIDER).unwrap(),
-            general_category: CodePointMapData::<GeneralCategory>::try_new_unstable(&PROVIDER).unwrap(),
-            bidi_class: CodePointMapData::<BidiClass>::try_new_unstable(&PROVIDER).unwrap(),
-            line_break: CodePointMapData::<LineBreak>::try_new_unstable(&PROVIDER).unwrap(),
-            grapheme_cluster_break: CodePointMapData::<GraphemeClusterBreak>::try_new_unstable(&PROVIDER).unwrap(),
-            word_segmenter: WordSegmenter::try_new_auto_unstable(&PROVIDER, WordBreakOptions::default()).unwrap(),
-            line_segmenters: HashMap::new(),
->>>>>>> 50ecbc8f
             composing_normalizer: ComposingNormalizer::try_new_nfc_unstable(&PROVIDER).unwrap(),
             decomposing_normalizer: DecomposingNormalizer::try_new_nfd_unstable(&PROVIDER).unwrap(),
             composite,
         }
     }
 
-<<<<<<< HEAD
     pub(crate) fn composite(&self) -> &CompositePropsV1Data<'_> {
         self.composite.payload.get()
-=======
-    pub(crate) fn grapheme_segmenter(&self) -> GraphemeClusterSegmenterBorrowed<'_> {
-        self.grapheme_segmenter.as_borrowed()
-    }
-
-    pub(crate) fn variation_selector(&self) -> CodePointSetDataBorrowed<'_> {
-        self.variation_selector.as_borrowed()
-    }
-
-    pub(crate) fn basic_emoji(&self) -> EmojiSetDataBorrowed<'_> {
-        self.basic_emoji.as_borrowed()
-    }
-
-    pub(crate) fn emoji(&self) -> CodePointSetDataBorrowed<'_> {
-        self.emoji.as_borrowed()
-    }
-
-    pub(crate) fn extended_pictographic(&self) -> CodePointSetDataBorrowed<'_> {
-        self.extended_pictographic.as_borrowed()
-    }
-
-    pub(crate) fn regional_indicator(&self) -> CodePointSetDataBorrowed<'_> {
-        self.regional_indicator.as_borrowed()
-    }
-
-    fn script(&self) -> CodePointMapDataBorrowed<'_, Script> {
-        self.script.as_borrowed()
-    }
-
-    pub(crate) fn script_short_name(&self) -> PropertyNamesShortBorrowed<'_, Script> {
-        self.script_short_name.as_borrowed()
-    }
-
-    fn general_category(&self) -> CodePointMapDataBorrowed<'_, GeneralCategory> {
-        self.general_category.as_borrowed()
-    }
-
-    fn bidi_class(&self) -> CodePointMapDataBorrowed<'_, BidiClass> {
-        self.bidi_class.as_borrowed()
->>>>>>> 50ecbc8f
     }
 
     pub(crate) fn grapheme_segmenter(&self) -> GraphemeClusterSegmenterBorrowed<'_> {
@@ -295,17 +217,6 @@
 }
 
 pub(crate) fn analyze_text<B: Brush>(lcx: &mut LayoutContext<B>, text: &str) {
-<<<<<<< HEAD
-=======
-    fn is_mandatory_line_break(line_break: LineBreak) -> bool {
-        // See: https://github.com/unicode-org/icu4x/blob/ee5399a77a6b94efb5d4b60678bb458c5eedb25d/components/segmenter/src/line.rs#L338-L351
-        matches!(line_break, LineBreak::MandatoryBreak
-                | LineBreak::CarriageReturn
-                | LineBreak::LineFeed
-                | LineBreak::NextLine)
-    }
-
->>>>>>> 50ecbc8f
     struct WordBreakSegmentIter<'a, I: Iterator, B: Brush> {
         text: &'a str,
         styles: I,
@@ -350,17 +261,11 @@
             }
 
             while let Some(style) = self.styles.next() {
-<<<<<<< HEAD
+                // Empty style ranges are disallowed.
                 assert!(style.range.start < style.range.end);
+
                 let style_start_index = style.range.start;
                 let mut prev_char_index = self.current_char;
-=======
-                // Empty style ranges are disallowed.
-                assert!(style.range.start < style.range.end);
-
-                let style_start_index = style.range.start;
-                let mut prev_char_index = self.current_char_index;
->>>>>>> 50ecbc8f
 
                 // Find the character at the style boundary
                 while self.current_char.0 < style_start_index {
